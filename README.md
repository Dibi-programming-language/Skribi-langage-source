--- conflicted
+++ resolved
@@ -13,12 +13,8 @@
 
 You can use ``cargo run -- <file to run>`` to run the project.
 
-<<<<<<< HEAD
-WARNING : please use this directory as the working directory, not `src`.
-=======
 > [!warning]
 > Please use this directory as the working directory, not 'src'.
->>>>>>> 0d034cbc
 
 ## Contribute
 
