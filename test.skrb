<<<<<<< HEAD
// fu = global, pu = private, ju = constant
// skr my_skr "Hello, World!"
int my_int 5
skr_app println my_int
skr_app println my_skr
// fu int global 1
// ju int constant 2
// fu ju int global_constant 3
// pu ju int private_constant 4
// skr_app println constant global
// skr_app print global_constant
// skr_app print private_constant
// skr_app println private_constant
// throw an error
// skr_app 1 private
// throw an error
// pu pomme private 3
// exit(42)
// ei 5
=======
// Should print the name of the variable for this pull request
skr_app println my_skr
skr_app println constant global
skr_app print global_constant
skr_app print private_constant
skr_app println private_constant
// Should crash as ei 5 is not valid outside of a function
ei 5
>>>>>>> 68cefa0f
<|MERGE_RESOLUTION|>--- conflicted
+++ resolved
@@ -1,30 +1,3 @@
-<<<<<<< HEAD
-// fu = global, pu = private, ju = constant
-// skr my_skr "Hello, World!"
 int my_int 5
 skr_app println my_int
-skr_app println my_skr
-// fu int global 1
-// ju int constant 2
-// fu ju int global_constant 3
-// pu ju int private_constant 4
-// skr_app println constant global
-// skr_app print global_constant
-// skr_app print private_constant
-// skr_app println private_constant
-// throw an error
-// skr_app 1 private
-// throw an error
-// pu pomme private 3
-// exit(42)
-// ei 5
-=======
-// Should print the name of the variable for this pull request
-skr_app println my_skr
-skr_app println constant global
-skr_app print global_constant
-skr_app print private_constant
-skr_app println private_constant
-// Should crash as ei 5 is not valid outside of a function
-ei 5
->>>>>>> 68cefa0f
+skr_app println my_skr