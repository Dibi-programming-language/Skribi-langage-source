--- conflicted
+++ resolved
@@ -46,15 +46,16 @@
     A custom type is a type that is not defined in the language.
     """
 
+
     def __init__(self, name, scope, extends=None, is_primitive=False):
         super().__init__(name, scope, extends, is_primitive)
 
-<<<<<<< HEAD
         self.fields = []
         self.methods = []
 
         self.scope.add_type(self)
-=======
+
+        
 primitives_types = []
 
 
@@ -68,17 +69,7 @@
         primitives_types.append(self)
 
 
-class CustomType(BaseType):
-    """
-    A custom type is a type defined by the user.
-    """
-
-    def __init__(self, name, scope, extends=None):
-        super().__init__(name, scope, extends=extends)
-
-
 class Function:
     """
     A function has input and output types and a body with many nodes
-    """
->>>>>>> 233b1c52
+    """