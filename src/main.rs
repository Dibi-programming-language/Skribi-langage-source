// *-* coding:utf-8 *-*

////////////////////
// Skribi's shell //
////////////////////

<<<<<<< HEAD
mod interpret;
mod parse;
mod pre_run;
mod tokens;

// Import
use crate::tokens::tokenize;
use interpret::main as interpret;
use pre_run::{get_instructions, get_path};
use skribi_language_source::{clear, read};
=======
mod get_file_content;
mod tokenize;

// Import
use get_file_content::{get_content};
use skribi_language_source::{clear};
>>>>>>> 011d9edd
use std::env;
use tokenize::{ tokenize, Token };

const FLAG_CHAR: &str = "--";

/// Launch the interpreter
fn main() {
    // parameters
    let extension: Vec<String> = vec!["skrb".to_string(), "skribi".to_string()];

    // generic parameters
    let args = env::args().collect::<Vec<_>>(); // get the command line arguments

    // clear the shell for the user
    if !args.contains(&format!("{FLAG_CHAR}compiler-debug")) {
        clear();
    }

    let content = get_content(args.clone(), extension);

<<<<<<< HEAD
    // Check if the file has the right extension
    if !extension.contains(&String::from(path.split('.').last().unwrap())) {
        println!("Not a valid file extension");
        println!("Valid file extensions:");
        for ext in extension {
            println!("\t{}", ext);
        }
        return;
    }

    // Read the file
    let lines = read(&path);

    // Remove the comments and split the code into instructions
    let code = tokenize(lines);
    let nodes = parse::main(code);

    // Parse the code

    // interpret the code
    // interpret(code, args);
=======
    let tokens = tokenize(content);


    // test
    for token in tokens {
        match token {
            Token::StringLiteral(string) => println!("StringLiteral: {}", string),
            Token::IntLiteral(int) => println!("IntLiteral: {}", int),
            Token::BooleanLiteral(boolean) => println!("BooleanLiteral: {}", boolean),
            _ => println!("{:?}", token),
        }
    }
>>>>>>> 011d9edd
}<|MERGE_RESOLUTION|>--- conflicted
+++ resolved
@@ -4,25 +4,19 @@
 // Skribi's shell //
 ////////////////////
 
-<<<<<<< HEAD
 mod interpret;
 mod parse;
 mod pre_run;
 mod tokens;
+mod get_file_content;
+mod tokenize;
 
 // Import
 use crate::tokens::tokenize;
 use interpret::main as interpret;
 use pre_run::{get_instructions, get_path};
 use skribi_language_source::{clear, read};
-=======
-mod get_file_content;
-mod tokenize;
-
-// Import
 use get_file_content::{get_content};
-use skribi_language_source::{clear};
->>>>>>> 011d9edd
 use std::env;
 use tokenize::{ tokenize, Token };
 
@@ -43,7 +37,6 @@
 
     let content = get_content(args.clone(), extension);
 
-<<<<<<< HEAD
     // Check if the file has the right extension
     if !extension.contains(&String::from(path.split('.').last().unwrap())) {
         println!("Not a valid file extension");
@@ -65,12 +58,11 @@
 
     // interpret the code
     // interpret(code, args);
-=======
-    let tokens = tokenize(content);
+    /*let tokens = tokenize(content);*/
 
 
     // test
-    for token in tokens {
+    /*for token in tokens {
         match token {
             Token::StringLiteral(string) => println!("StringLiteral: {}", string),
             Token::IntLiteral(int) => println!("IntLiteral: {}", int),
@@ -78,5 +70,5 @@
             _ => println!("{:?}", token),
         }
     }
->>>>>>> 011d9edd
+    */
 }