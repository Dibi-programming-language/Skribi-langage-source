--- conflicted
+++ resolved
@@ -9,11 +9,7 @@
 use colored::Colorize;
 use get_file_content::get_content;
 
-<<<<<<< HEAD
 use crate::execute::{Execute, ExecutionContext};
-=======
-use crate::execute::Execute;
->>>>>>> 68cefa0f
 // Import
 use crate::tokens::tokenize;
 use crate::utils::clear;
@@ -45,19 +41,6 @@
     // Read the file
     match get_content(args, extension.clone()) {
         Ok(content) => {
-<<<<<<< HEAD
-            println!("{}", "Reading...".italic());
-            // Remove the comments and split the code into instructions
-            match tokenize(content) {
-                Ok(tokens) => {
-                    println!("{}", "Analysing...".italic());
-                    let nodes = parse::parse(tokens);
-                    if let Ok(Some(ast)) = nodes {
-                        println!("{}", "Executing...".italic());
-                        let result = ast.execute(&mut ExecutionContext::new());
-                        if let Err(err) = result {
-                            println!();
-=======
             eprintln!("{}", "Reading...".italic());
             // Remove the comments and split the code into instructions
             match tokenize(content) {
@@ -66,23 +49,17 @@
                     let nodes = parse::parse(tokens);
                     if let Ok(Some(ast)) = nodes {
                         eprintln!("{}", "Executing...".italic());
-                        let result = ast.execute(&mut ());
+                        let result = ast.execute(&mut ExecutionContext::new());
                         if let Err(err) = result {
                             eprintln!();
->>>>>>> 68cefa0f
                             err.show();
                             panic!(
                                 "{}",
                                 "--- Your program stopped in a unexpected way ---".red()
                             );
                         } else {
-<<<<<<< HEAD
-                            println!();
-                            println!("{}", "Program's end with no error".bold());
-=======
                             eprintln!();
                             eprintln!("{}", "Program's end with no error".bold());
->>>>>>> 68cefa0f
                         }
                     } else if let Err(err) = nodes {
                         panic!("{} {:?}", "--- The code is wrong ---\n".red(), err)
