// *-* coding:utf-8 *-*

////////////////////
// Skribi's shell //
////////////////////

mod interpret;
mod parse;
mod pre_run;
mod tokens;

// Import
use crate::tokens::tokenize;
use interpret::main as interpret;
use pre_run::{get_instructions, get_path};
use skribi_language_source::{clear, read};
use std::env;

<<<<<<< HEAD
const FLAG_CHAR: &str = "--";

/**
 * Launch the interpreter
 */
=======
const FLAG_CHAR: &str = "/"; // if it was "-", it would sometimes interfere with cargo's flags

/// Launch the interpreter
>>>>>>> afd97244
fn main() {
    // parameters
    let extension: Vec<String> = vec!["skrb".to_string(), "skribi".to_string()];

    // generic parameters
    let args = env::args().collect::<Vec<_>>(); // get the command line arguments

    // clear the shell for the user
<<<<<<< HEAD
    if !args.contains(&format!("{FLAG_CHAR}interpret-debug")) {
=======
    if !args.contains(&String::from(FLAG_CHAR.to_string() + "interpret-debug")) {
>>>>>>> afd97244
        clear();
    }

    let path = get_path(args.clone());

    // Check if the file has the right extension
    if !extension.contains(&String::from(path.split('.').last().unwrap())) {
        println!("Not a valid file extension");
        println!("Valid file extensions:");
        for ext in extension {
            println!("\t{}", ext);
        }
        return;
    }

    // Read the file
    let lines = read(&path);

    // Remove the comments and split the code into instructions
    let code = tokenize(lines);
    let nodes = parse::main(code);

    // Parse the code

    // interpret the code
    // interpret(code, args);
}<|MERGE_RESOLUTION|>--- conflicted
+++ resolved
@@ -16,17 +16,9 @@
 use skribi_language_source::{clear, read};
 use std::env;
 
-<<<<<<< HEAD
 const FLAG_CHAR: &str = "--";
 
-/**
- * Launch the interpreter
- */
-=======
-const FLAG_CHAR: &str = "/"; // if it was "-", it would sometimes interfere with cargo's flags
-
 /// Launch the interpreter
->>>>>>> afd97244
 fn main() {
     // parameters
     let extension: Vec<String> = vec!["skrb".to_string(), "skribi".to_string()];
@@ -35,11 +27,7 @@
     let args = env::args().collect::<Vec<_>>(); // get the command line arguments
 
     // clear the shell for the user
-<<<<<<< HEAD
     if !args.contains(&format!("{FLAG_CHAR}interpret-debug")) {
-=======
-    if !args.contains(&String::from(FLAG_CHAR.to_string() + "interpret-debug")) {
->>>>>>> afd97244
         clear();
     }
 
