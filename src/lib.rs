use std::process::{exit, Command};
<<<<<<< HEAD
use std::{
    fs::File,
    io::{self, BufRead},
};
use std::ops::Add;

/// This function clear the shell
=======
use std::fs;
use std::fmt::Display;
use std::io::{ErrorKind, stdin, stdout, Write};

/**
 * This function clear the shell
 */
>>>>>>> 011d9edd
pub fn clear() {
    match Command::new("clear").status() {
        Ok(_) => {}
        Err(_) => match Command::new("cls").status() {
            Ok(_) => {}
            Err(_) => {
                for _ in 0..100 {
                    println!()
                }
            }
        },
    }
}
<<<<<<< HEAD

/// This function print an error message in red and stop the program
pub fn error(message: &str, line: u16) {
=======
/**
 * This function print an error message in red and stop the program
 */
pub fn error<T: Display>(message: T) {
>>>>>>> 011d9edd
    //print the error message in red
    println!("\x1b[31mError: {}\x1b[0m", message);
    exit(0);
}

<<<<<<< HEAD
/// This function print an error message in red and stop the program
pub fn error_multiple_lines(message: &str, line_from: u16, line_to: u16) {
    //print the error message in red
    println!("\x1b[31mError: {} in from instruction {} to instruction {}\x1b[0m", message, line_from + 1, line_to + 1);
    exit(0);
}

/// This function read all the content from a file and return a vector of String, each string being a line of the file
pub fn read(file_name: &str) -> String {
    let mut result = String::new();
    match File::open(file_name) {
        Ok(file) => {
            let reader = io::BufReader::new(file);

            // read the file line by line
            for line in reader.lines() {
                match line {
                    Ok(text) => {
                        result = result.clone().add(&text);
                        result.push('\n');
                    }
                    Err(err) => {
                        if err.kind() == io::ErrorKind::InvalidData {
                            error("Cannot read file: Bad encoding", 0);
                        }
                        error("Cannot read file: Unknown error", 0);
                    }
                }
            }
=======
/**
 * This function read all the content from a file and return a vector of String, each string being a line of the file
 */
pub fn read(file_name: &str) -> String {
    let content_option = fs::read_to_string(file_name);

    match content_option {
        Ok(file_content) => {
            file_content
>>>>>>> 011d9edd
        }
        Err(err) => {
            let error_title = String::from("Cannot read file ") + "\"file_name\": ";
            let error_message = match err.kind() {
                ErrorKind::InvalidData => "bad encoding",
                ErrorKind::TimedOut => "the file took too long to answer",
                ErrorKind::PermissionDenied => "permission denied",
                ErrorKind::NotFound => "file not found",
                _ => "unknown error"
            };
            error(error_title + error_message);
            String::new()
        }
    }
<<<<<<< HEAD
    result
}

/// This function split a String on every space, except if the space is in a string or in parenthesis
///
/// # Example
/// "Hello, I'm coding in "skribi language" (a programming language)"
///
/// ->
///
/// ["Hello,", "I'm", "coding", "in", "skribi language", "(a programming language)"]
pub fn capsule_words(line: String, line_number: u16) -> Vec<String> {
    let mut capsule: Vec<String> = vec![String::from("")];
    let mut capsule_len = 0;
    let mut is_string = false;
    let mut in_par: u8 = 0;
    // iterate over the characters of the string
    for (i, c) in line.chars().enumerate() {
        // test if the current character is a string delimiter
        if c == '"' && (i == 0 || line.chars().nth(i - 1).unwrap() != '\\') {
            is_string = !is_string;
        } else if !is_string {
            // test if the string is entering parenthesis
            if c == '(' {
                in_par += 1;
                capsule[capsule_len] += "(";
                // test if the string is exiting parenthesis
            } else if c == ')' {
                if in_par == 0 {
                    error("Unexpected ')'", line_number);
                }
                capsule[capsule_len] += ")";
                in_par -= 1;
                // test if the current character is between 2 words
            } else if c == ' ' && in_par == 0 {
                capsule.push(String::new());
                capsule_len += 1;
                // add the character to the current word
            } else {
                capsule[capsule_len] += &c.to_string();
            }
        } else {
            capsule[capsule_len] += &c.to_string();
        }
    }
    capsule
=======
}

/**
 * This function ask the user for an input and return the user's answer
*/
pub fn input<T: Display>(message: T) -> String {
    print!("{}", message);
    stdout().flush().unwrap();

    let mut user_input = String::new();
    stdin().read_line(&mut user_input).unwrap();

    user_input
>>>>>>> 011d9edd
}<|MERGE_RESOLUTION|>--- conflicted
+++ resolved
@@ -1,21 +1,14 @@
 use std::process::{exit, Command};
-<<<<<<< HEAD
 use std::{
     fs::File,
     io::{self, BufRead},
 };
 use std::ops::Add;
-
-/// This function clear the shell
-=======
 use std::fs;
 use std::fmt::Display;
 use std::io::{ErrorKind, stdin, stdout, Write};
 
-/**
- * This function clear the shell
- */
->>>>>>> 011d9edd
+/// This function clear the shell
 pub fn clear() {
     match Command::new("clear").status() {
         Ok(_) => {}
@@ -29,22 +22,17 @@
         },
     }
 }
-<<<<<<< HEAD
+
+
+/*OLD = pub fn error(message: &str, line: u16) {*/
 
 /// This function print an error message in red and stop the program
-pub fn error(message: &str, line: u16) {
-=======
-/**
- * This function print an error message in red and stop the program
- */
 pub fn error<T: Display>(message: T) {
->>>>>>> 011d9edd
     //print the error message in red
     println!("\x1b[31mError: {}\x1b[0m", message);
     exit(0);
 }
 
-<<<<<<< HEAD
 /// This function print an error message in red and stop the program
 pub fn error_multiple_lines(message: &str, line_from: u16, line_to: u16) {
     //print the error message in red
@@ -54,37 +42,11 @@
 
 /// This function read all the content from a file and return a vector of String, each string being a line of the file
 pub fn read(file_name: &str) -> String {
-    let mut result = String::new();
-    match File::open(file_name) {
-        Ok(file) => {
-            let reader = io::BufReader::new(file);
-
-            // read the file line by line
-            for line in reader.lines() {
-                match line {
-                    Ok(text) => {
-                        result = result.clone().add(&text);
-                        result.push('\n');
-                    }
-                    Err(err) => {
-                        if err.kind() == io::ErrorKind::InvalidData {
-                            error("Cannot read file: Bad encoding", 0);
-                        }
-                        error("Cannot read file: Unknown error", 0);
-                    }
-                }
-            }
-=======
-/**
- * This function read all the content from a file and return a vector of String, each string being a line of the file
- */
-pub fn read(file_name: &str) -> String {
     let content_option = fs::read_to_string(file_name);
 
     match content_option {
         Ok(file_content) => {
             file_content
->>>>>>> 011d9edd
         }
         Err(err) => {
             let error_title = String::from("Cannot read file ") + "\"file_name\": ";
@@ -99,7 +61,6 @@
             String::new()
         }
     }
-<<<<<<< HEAD
     result
 }
 
@@ -146,12 +107,10 @@
         }
     }
     capsule
-=======
 }
 
-/**
- * This function ask the user for an input and return the user's answer
-*/
+
+/// This function ask the user for an input and return the user's answer
 pub fn input<T: Display>(message: T) -> String {
     print!("{}", message);
     stdout().flush().unwrap();
@@ -160,5 +119,4 @@
     stdin().read_line(&mut user_input).unwrap();
 
     user_input
->>>>>>> 011d9edd
 }