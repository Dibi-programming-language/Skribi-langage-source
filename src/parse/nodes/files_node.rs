use std::collections::VecDeque;

use crate::execute::OperationContext;
use crate::execute::{Execute, ExecutionError, GeneralOutput};
use crate::impl_debug;
use crate::parse::nodes::expressions::Sta;
use crate::parse::nodes::GraphDisplay;
use crate::skr_errors::ResultOption;
use crate::tokens::TokenContainer;

type BaseContent = Sta;

/// Node representing a file.
/// This is the root node of the AST.
#[derive(PartialEq)]
pub struct FileNode {
    exps: Vec<BaseContent>,
}

impl GraphDisplay for FileNode {
    fn graph_display(&self, graph: &mut String, id: &mut usize) {
        graph.push_str(&format!("\nsubgraph File_{}[File]", id));
        *id += 1;
        for exp in &self.exps {
            exp.graph_display(graph, id);
        }
        graph.push_str("\nend");
    }
}

impl_debug!(FileNode);

impl FileNode {
    pub fn new(exps: Vec<BaseContent>) -> Self {
        Self { exps }
    }

    pub fn parse(tokens: &mut VecDeque<TokenContainer>) -> ResultOption<Self> {
        let mut exps = Vec::new();
        while !tokens.is_empty() {
            if let Some(exp) = BaseContent::parse(tokens)? {
                exps.push(exp);
            } else {
                tokens.pop_front();
            }
        }
        Ok(Some(FileNode { exps }))
    }
}

impl Execute for FileNode {
    fn execute(&self, operation_context: &mut OperationContext) -> GeneralOutput {
<<<<<<< HEAD
        println!("Executing {} lines\n", self.exps.len());
=======
        eprintln!("Executing {} lines\n", self.exps.len());
>>>>>>> 68cefa0f
        for exp in &self.exps {
            if let Sta::Return(_) = exp {
                return Err(ExecutionError::no_return_at_root());
            } else {
                exp.execute(operation_context)?;
            }
        }
        Ok(())
    }
}<|MERGE_RESOLUTION|>--- conflicted
+++ resolved
@@ -50,11 +50,7 @@
 
 impl Execute for FileNode {
     fn execute(&self, operation_context: &mut OperationContext) -> GeneralOutput {
-<<<<<<< HEAD
-        println!("Executing {} lines\n", self.exps.len());
-=======
         eprintln!("Executing {} lines\n", self.exps.len());
->>>>>>> 68cefa0f
         for exp in &self.exps {
             if let Sta::Return(_) = exp {
                 return Err(ExecutionError::no_return_at_root());
