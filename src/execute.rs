--- conflicted
+++ resolved
@@ -1,4 +1,3 @@
-<<<<<<< HEAD
 use std::collections::HashMap;
 
 use colored::Colorize;
@@ -114,16 +113,6 @@
 pub type OperationO = Result<OperationCleanOutput, ExecutionError>;
 pub type GeneralOutput = Result<(), ExecutionError>;
 pub type OperationContext = ExecutionContext;
-=======
-use colored::Colorize;
-
-pub type IntType = u32;
-pub type OperationI = u32;
-pub type OperationCleanOutput = u32;
-pub type OperationO = Result<OperationCleanOutput, ExecutionError>;
-pub type GeneralOutput = Result<(), ExecutionError>;
-pub type OperationContext = ();
->>>>>>> 68cefa0f
 
 pub trait EvaluateFromInput {
     fn evaluate_from_input(
@@ -141,10 +130,6 @@
     fn execute(&self, operation_context: &mut OperationContext) -> GeneralOutput;
 }
 
-<<<<<<< HEAD
-#[allow(dead_code)]
-=======
->>>>>>> 68cefa0f
 #[derive(PartialEq, Debug)]
 pub struct ExecutionHint {
     message: String,
@@ -166,10 +151,6 @@
     }
 }
 
-<<<<<<< HEAD
-#[allow(dead_code)]
-=======
->>>>>>> 68cefa0f
 #[derive(PartialEq, Debug)]
 pub struct ExecutionError {
     message: String,
@@ -196,16 +177,11 @@
         self
     }
 
-<<<<<<< HEAD
     pub fn variable_not_exists(name: &String, line: usize) -> Self {
         Self::new_str(format!(
             "The variable {} does not exists at line {}",
             name, line
         ))
-=======
-    pub fn variable_not_exists() -> Self {
-        Self::new("This variable does not exists.")
->>>>>>> 68cefa0f
     }
 
     pub fn native_call_invalid(name: &str) -> Self {
@@ -222,31 +198,18 @@
     }
 
     pub fn show(&self) {
-<<<<<<< HEAD
-        println!("Error: {}", self.message.red().bold());
-
-        if self.hints.len() == 1 {
-            println!(
-=======
         eprintln!("Error: {}", self.message.red().bold());
 
         if self.hints.len() == 1 {
             eprintln!(
->>>>>>> 68cefa0f
                 "{} {}",
                 "Hint:".bold().green(),
                 self.hints[0].message.green()
             )
         } else if self.hints.len() > 1 {
-<<<<<<< HEAD
-            println!("{}", "Hints:".bold().green());
-            for hint in &self.hints {
-                println!("{} {}", "-".green(), hint.message.green());
-=======
             eprintln!("{}", "Hints:".bold().green());
             for hint in &self.hints {
                 eprintln!("{} {}", "-".green(), hint.message.green());
->>>>>>> 68cefa0f
             }
         }
     }
